"""The WaveBlocks Project

A special container data structure to store simulation parameters.
The structure is similar to a python dict but provides some more
features like fetching undefined values from a global configuration.

@author: R. Bourquin
@copyright: Copyright (C) 2010, 2011 R. Bourquin
@license: Modified BSD License
"""

from copy import deepcopy

import GlobalDefaults
from PotentialFactory import PotentialFactory as PF
from TimeManager import TimeManager


class ParameterProvider:

    def __init__(self):
        #: Dict for storing the configuration parameters.
        self.params = {}


    def __getattr__(self, key):
        print(" Depreceated __getattr__ for key "+str(key)+" at ParameterProvider instance!")
        return self.params[key]


    def __getitem__(self, key):
        # See if we have a parameter with specified name
        if self.params.has_key(key):
            return self.params[key]
        else:
            # If not, try to find a global default value for it and copy over this value
            print("Warning: parameter '"+str(key)+"' not found, now trying global defaults!")
            if GlobalDefaults.__dict__.has_key(key):
                self.__setitem__(key, deepcopy(GlobalDefaults.__dict__[key]))
                return self.params[key]
            else:
                raise KeyError("Could not find a default value for parameter "+str(key)+"!")


    def __setitem__(self, key, value):
        self.params[key] = deepcopy(value)


    def __contains__(self, key):
        return self.params.has_key(key)


    def __iter__(self):
        # For itertion over the parameter key-value pairs
        for item in self.params.iteritems():
            yield item


    def __repr__(self):
        return "A ParameterProvider instance."


    def has_key(self, key):
        return self.params.has_key(key)


    def compute_parameters(self):
        """Compute some further parameters from the given ones.
        """
        # Perform the computation only if the basic values are available.
        # This is necessary to add flexibility and essentially read in *any*
        # parameter file with heavily incomplete value sets. (F.e. spawn configs)
        if self.params.has_key("T") and self.params.has_key("dt"):
            self._tm = TimeManager()
            self._tm.set_T(self["T"])
            self._tm.set_dt(self["dt"])

            # Set the interval for saving data
            self._tm.set_interval(self["write_nth"])

            # Set the fixed times for saving data
            if self.has_key("save_at"):
                self._tm.add_to_savelist(self["save_at"])

            # The number of time steps we will perform.
            self.params["nsteps"] = self._tm.compute_number_timesteps()

        if self.params.has_key("potential"):
            # Ugly hack. Should improve handling of potential libraries
            Potential = PF.create_potential(self)
            # Number of components of $\Psi$
            self.params["ncomponents"] = Potential.get_number_components()


    def set_parameters(self, params):
        """Overwrite the dict containing all parameters with a
        newly provided dict with (possibly) changed parameters.
        @param params: A I{ParameterProvider} instance or a dict
        with new parameters. The values will be deep-copied. No
        old values will remain.
        """
        if not isinstance(params, dict):
            try:
                params = params.get_parameters()
            except:
                raise TypeError("Wrong data type for set_parameters.")
<<<<<<< HEAD
=======

        assert type(params) == dict
>>>>>>> cdad7d16

        self.params = deepcopy(params)
        # Compute some values on top of the given input parameters
        self.compute_parameters()


    def update_parameters(self, params):
        """Overwrite the dict containing all parameters with a
        newly provided dict with (possibly) changed parameters.
        @param params: A I{ParameterProvider} instance or a dict
        with new parameters. The values will be deep-copied. Old
        values are only overwritten if we have got new values.
        """
        if not isinstance(params, dict):
            try:
                params = params.get_parameters()
            except:
                raise TypeError("Wrong data type for update_parameters.")

        for key, value in params.iteritems():
            self.__setitem__(key, value)
        # Compute some values on top of the given input parameters
        self.compute_parameters()


    def get_timemanager(self):
        """Return the embedded I{TimeManager} instance.
        """
        return self._tm


    def get_parameters(self):
        """Return a copy of the dict containing all parameters.
        @return: A copy of the dict containing all parameters. The dict will be copied.
        """
        return deepcopy(self.params)


    def __str__(self):
        try:
            s =  "====================================\n"
            s += "Parameters of the current simulation\n"
            s += "------------------------------------\n"
            s += " Propagation algorithm: " + str(self.params["algorithm"]) + "\n"
            s += " Potential: " + str(self.params["potential"]) + "\n"
            s += "  Number components: " + str(self.params["ncomponents"]) + "\n"
            s += "\n"
            s += " Timestepping:\n"
            s += "  Final simulation time: " + str(self.params["T"]) + "\n"
            s += "  Time step size: " + str(self.params["dt"]) + "\n"
            s += "  Number of timesteps: " + str(self.params["nsteps"]) + "\n"
            s += "\n"
            s += " I/O related:\n"
            s += "  Write results every step (0 = never): " + str(self.params["write_nth"]) + "\n"
            s += "  Write results at time/timesteps (additionally): " + str(self.params["save_at"]) + "\n"

        except KeyError:
            pass

        s += "------------------------------------\n"
        s += "All parameters provided\n"
        s += "------------------------------------\n"

        keys = self.params.keys()
        keys.sort()

        for key in keys:
            s += "  " + str(key) + ": " + str(self.params[key]) + "\n"

        s += "====================================\n"

        return s<|MERGE_RESOLUTION|>--- conflicted
+++ resolved
@@ -104,11 +104,8 @@
                 params = params.get_parameters()
             except:
                 raise TypeError("Wrong data type for set_parameters.")
-<<<<<<< HEAD
-=======
 
         assert type(params) == dict
->>>>>>> cdad7d16
 
         self.params = deepcopy(params)
         # Compute some values on top of the given input parameters
