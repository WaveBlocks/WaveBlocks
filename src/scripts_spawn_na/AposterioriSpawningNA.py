--- conflicted
+++ resolved
@@ -57,6 +57,17 @@
     else:
         components = parametersout["spawn_components"]
 
+    # The quadrature
+    quadrature = InhomogeneousQuadrature()
+
+    # Quadrature, assume same quadrature order for both packets
+    # Assure the "right" quadrature is choosen if mother and child have
+    # different basis sizes
+    if HAWP.get_basis_size() > SWP.get_basis_size():
+        quadrature.set_qr(HAWP.get_quadrature().get_qr())
+    else:
+        quadrature.set_qr(SWP.get_quadrature().get_qr())
+
     # Iterate over all timesteps and spawn
     for i, step in enumerate(timesteps):
         print(" Try spawning at timestep "+str(step))
@@ -73,17 +84,6 @@
         # Try spawning a new packet for each component
         estps = [ NAS.estimate_parameters(T, component=acomp) for acomp in components ]
 
-        # The quadrature
-        quadrature = InhomogeneousQuadrature()
-
-        # Quadrature, assume same quadrature order for both packets
-        # Assure the "right" quadrature is choosen if mother and child have
-        # different basis sizes
-        if HAWP.get_basis_size() > SWP.get_basis_size():
-            quadrature.set_qr(HAWP.get_quadrature().get_qr())
-        else:
-            quadrature.set_qr(SWP.get_quadrature().get_qr())
-
         for index, ps in enumerate(estps):
             if ps is not None:
                 # One choice of the sign
@@ -98,16 +98,15 @@
                 # Transform parameters
                 psm = list(ps)
                 B = ps[0]
-                Bm = -np.real(B)+1.0j*np.imag(B)
-                psm[0] = Bm
+                psm[0] = -np.real(B) + 1.0j*np.imag(B)
                 V.set_parameters(psm)
                 # Project the coefficients to the spawned packet
                 tmp = T.clone()
                 NAS.project_coefficients(tmp, V, component=components[index])
 
                 # Compute some inner products to finally determine which parameter set we use
-                ou = abs(quadrature.quadrature(T,U, component=components[index]))
-                ov = abs(quadrature.quadrature(T,V, component=components[index]))
+                ou = np.abs(quadrature.quadrature(T,U, diag_component=components[index]))
+                ov = np.abs(quadrature.quadrature(T,V, diag_component=components[index]))
 
                 # Choose the packet which maximizes the inner product.
                 # This is the main point!
@@ -135,57 +134,6 @@
 
 
 
-<<<<<<< HEAD
-=======
-def inner(parameters, P1, P2, QR=None):
-    """Compute the inner product between two wavepackets.
-    """
-    # todo: Refactor this and put it into an own file/class!
-
-    # Quadrature for <orig, s1>
-    c1 = P1.get_coefficients(component=0)
-    c2 = P2.get_coefficients(component=0)
-
-    # Assuming same quadrature rule for both packets
-    # Implies same basis size!
-    if QR is None:
-        QR = P1.get_quadrature().get_qr()
-
-    # Mix the parameters for quadrature
-    (Pm, Qm, Sm, pm, qm) = P1.get_parameters()
-    (Ps, Qs, Ss, ps, qs) = P2.get_parameters()
-
-    rm = Pm/Qm
-    rs = Ps/Qs
-
-    r = np.conj(rm)-rs
-    s = np.conj(rm)*qm - rs*qs
-
-    q0 = np.imag(s) / np.imag(r)
-    Q0 = -0.5 * np.imag(r)
-    QS = 1 / np.sqrt(Q0)
-
-    # The quadrature nodes and weights
-    nodes = q0 + parameters["eps"] * QS * QR.get_nodes()
-    weights = QR.get_weights()
-
-    # Basis sets for both packets
-    basis_1 = P1.evaluate_basis_at(nodes, prefactor=True)
-    basis_2 = P2.evaluate_basis_at(nodes, prefactor=True)
-
-    R = QR.get_order()
-
-    # Loop over all quadrature points
-    tmp = 0.0j
-    for r in xrange(R):
-        tmp += np.conj(np.dot( c1[:,0], basis_1[:,r] )) * np.dot( c2[:,0], basis_2[:,r]) * weights[0,r]
-    result = parameters["eps"] * QS * tmp
-
-    return result
-
-
-
->>>>>>> 96f421dc
 
 if __name__ == "__main__":
     # Input data manager
