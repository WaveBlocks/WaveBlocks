"""The WaveBlocks Project

Script to spawn new wavepackets aposteriori to an already completed simulation.
This can be used to evaluate spawning errors and test criteria for finding the
best spawning time.

@author: R. Bourquin
@copyright: Copyright (C) 2010, 2011 R. Bourquin
@license: Modified BSD License
"""

import sys

import numpy as np
from scipy import linalg as spla

from WaveBlocks import ParameterLoader
from WaveBlocks import ParameterProvider
from WaveBlocks import IOManager
from WaveBlocks import PotentialFactory
from WaveBlocks import HagedornWavepacket
from WaveBlocks import AdiabaticSpawner


def aposteriori_spawning(fin, fout, pin, pout):
    """
    @param f: An I{IOManager} instance providing the simulation data.
    @keyword datablock: The data block where the results are.
    """
    # Number of time steps we saved
    timesteps = fin.load_wavepacket_timegrid()
    nrtimesteps = timesteps.shape[0]

    params = fin.load_wavepacket_parameters()
    coeffs = fin.load_wavepacket_coefficients()

    # A data transformation needed by API specification
    coeffs = [ [ coeffs[i,j,:] for j in xrange(pin["ncomponents"]) ] for i in xrange(nrtimesteps) ]

    # Initialize a mother Hagedorn wavepacket with the data from another simulation
    HAWP = HagedornWavepacket(pin)
    HAWP.set_quadrature(None)

    # Initialize an empty wavepacket for spawning
    SWP = HagedornWavepacket(pout)
    SWP.set_quadrature(None)

    # Initialize a Spawner
    AS = AdiabaticSpawner(pout)

    # Iterate over all timesteps and spawn
    for i, step in enumerate(timesteps):
        print(" Try spawning at timestep "+str(step))

        # Configure the wave packet and project to the eigenbasis.
        HAWP.set_parameters(params[i])
        HAWP.set_coefficients(coeffs[i])
        #HAWP.project_to_eigen(Potential)

        # Try spawning a new packet
        ps = AS.estimate_parameters(HAWP, 0)

        if ps is not None:
            SWP.set_parameters(ps)
            AS.project_coefficients(HAWP, SWP)

            # Save the spawned packet
            fout.save_wavepacket_parameters(HAWP.get_parameters(), timestep=step)
            fout.save_wavepacket_coefficients(HAWP.get_coefficients(), timestep=step)

<<<<<<< HEAD
            fout.save_wavepacket_parameters(SWP.get_parameters(), timestep=step, block=1)
            fout.save_wavepacket_coefficients(SWP.get_coefficients(), timestep=step, block=1)
=======
            fout.save_wavepacket_parameters(SWP.get_parameters(), timestep=step, blockid=1)
            fout.save_wavepacket_coefficients(SWP.get_coefficients(), timestep=step, blockid=1)
>>>>>>> cdad7d16




if __name__ == "__main__":
    # Input data manager
    iomin = IOManager()

    # Read file with simulation data
    try:
        iomin.open_file(filename=sys.argv[1])
    except IndexError:
        iomin.open_file()

    # Read a configuration file with the spawn parameters
    try:
        parametersspawn = ParameterLoader().load_parameters(sys.argv[2])
    except IndexError:
        raise IOError("No spawn configuration given!")

    parametersin = iomin.load_parameters()

    # Check if we can start a spawning simulation
    if parametersin["algorithm"] != "hagedorn":
        iomin.finalize()
        raise ValueError("Unknown propagator algorithm.")

    # Parameters for spawning simulation
    parametersout = ParameterProvider()

    # Transfer the simulation parameters
    parametersout.set_parameters(parametersin)

    # And add spawning related configurations variables
    parametersout.update_parameters(parametersspawn)

    # How much time slots do we need
    tm = parametersout.get_timemanager()
    slots = tm.compute_number_saves()

    # Second IOM for output data of the spawning simulation
    iomout = IOManager()
    iomout.create_file(parametersout, filename="simulation_results_spawn.hdf5")

<<<<<<< HEAD
    iomout.add_grid(parametersout)
    iomout.save_grid(iomin.load_grid())
    iomout.add_grid_reference()

    iomout.add_wavepacket(parametersin)
    iomout.add_wavepacket(parametersout, block=1)

=======
    # Some data in the global data block
    iomout.add_grid(parametersout, blockid="global")
    iomout.save_grid(iomin.load_grid(blockid="global"), blockid="global")

    # Allocate all the data blocks
    gid = iomout.create_group()
    bid1 = iomout.create_block(groupid=gid)
    bid2 = iomout.create_block(groupid=gid)
    # Block for remainder / mother after spawning
    iomout.add_wavepacket(parametersin, blockid=bid1)
    # Block for spawned packet
    iomout.add_wavepacket(parametersout, blockid=bid2)

>>>>>>> cdad7d16
    # Really do the aposteriori spawning simulation
    aposteriori_spawning(iomin, iomout, parametersin, parametersout)

    # Close the inpout/output files
    iomin.finalize()
    iomout.finalize()<|MERGE_RESOLUTION|>--- conflicted
+++ resolved
@@ -22,7 +22,7 @@
 from WaveBlocks import AdiabaticSpawner
 
 
-def aposteriori_spawning(fin, fout, pin, pout):
+def aposteriori_spawning(fin, fout, pin, pout, bid1, bid2):
     """
     @param f: An I{IOManager} instance providing the simulation data.
     @keyword datablock: The data block where the results are.
@@ -65,16 +65,11 @@
             AS.project_coefficients(HAWP, SWP)
 
             # Save the spawned packet
-            fout.save_wavepacket_parameters(HAWP.get_parameters(), timestep=step)
-            fout.save_wavepacket_coefficients(HAWP.get_coefficients(), timestep=step)
+            fout.save_wavepacket_parameters(HAWP.get_parameters(), timestep=step, blockid=bid1)
+            fout.save_wavepacket_coefficients(HAWP.get_coefficients(), timestep=step, blockid=bid1)
 
-<<<<<<< HEAD
-            fout.save_wavepacket_parameters(SWP.get_parameters(), timestep=step, block=1)
-            fout.save_wavepacket_coefficients(SWP.get_coefficients(), timestep=step, block=1)
-=======
-            fout.save_wavepacket_parameters(SWP.get_parameters(), timestep=step, blockid=1)
-            fout.save_wavepacket_coefficients(SWP.get_coefficients(), timestep=step, blockid=1)
->>>>>>> cdad7d16
+            fout.save_wavepacket_parameters(SWP.get_parameters(), timestep=step, blockid=bid2)
+            fout.save_wavepacket_coefficients(SWP.get_coefficients(), timestep=step, blockid=bid2)
 
 
 
@@ -119,15 +114,6 @@
     iomout = IOManager()
     iomout.create_file(parametersout, filename="simulation_results_spawn.hdf5")
 
-<<<<<<< HEAD
-    iomout.add_grid(parametersout)
-    iomout.save_grid(iomin.load_grid())
-    iomout.add_grid_reference()
-
-    iomout.add_wavepacket(parametersin)
-    iomout.add_wavepacket(parametersout, block=1)
-
-=======
     # Some data in the global data block
     iomout.add_grid(parametersout, blockid="global")
     iomout.save_grid(iomin.load_grid(blockid="global"), blockid="global")
@@ -141,9 +127,8 @@
     # Block for spawned packet
     iomout.add_wavepacket(parametersout, blockid=bid2)
 
->>>>>>> cdad7d16
     # Really do the aposteriori spawning simulation
-    aposteriori_spawning(iomin, iomout, parametersin, parametersout)
+    aposteriori_spawning(iomin, iomout, parametersin, parametersout, bid1, bid2)
 
     # Close the inpout/output files
     iomin.finalize()
